--- conflicted
+++ resolved
@@ -47,12 +47,7 @@
  *         This class provides basic functionality for running consoles.
  *         It launches external process and handles line input with history
  */
-<<<<<<< HEAD
-public abstract class AbstractConsoleRunnerWithHistory<T extends LanguageConsoleView> {
-  private final Project myProject;
-=======
-public abstract class AbstractConsoleRunnerWithHistory<T extends LanguageConsoleViewImpl> extends ConsoleRunnerWithHistory<T> {
->>>>>>> 4c471d25
+public abstract class AbstractConsoleRunnerWithHistory<T extends LanguageConsoleView> extends ConsoleRunnerWithHistory<T> {
   private final String myConsoleTitle;
 
   private ProcessHandler myProcessHandler;
