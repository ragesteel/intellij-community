/*
 * Copyright 2000-2013 JetBrains s.r.o.
 *
 * Licensed under the Apache License, Version 2.0 (the "License");
 * you may not use this file except in compliance with the License.
 * You may obtain a copy of the License at
 *
 * http://www.apache.org/licenses/LICENSE-2.0
 *
 * Unless required by applicable law or agreed to in writing, software
 * distributed under the License is distributed on an "AS IS" BASIS,
 * WITHOUT WARRANTIES OR CONDITIONS OF ANY KIND, either express or implied.
 * See the License for the specific language governing permissions and
 * limitations under the License.
 */
package org.jetbrains.plugins.github;

import com.intellij.openapi.actionSystem.AnActionEvent;
import com.intellij.openapi.actionSystem.PlatformDataKeys;
import com.intellij.openapi.application.ApplicationManager;
import com.intellij.openapi.components.ServiceManager;
import com.intellij.openapi.diagnostic.Logger;
import com.intellij.openapi.progress.ProgressIndicator;
import com.intellij.openapi.progress.Task;
import com.intellij.openapi.project.DumbAwareAction;
import com.intellij.openapi.project.Project;
import com.intellij.openapi.ui.Messages;
import com.intellij.openapi.util.Pair;
import com.intellij.openapi.util.Ref;
import com.intellij.openapi.util.text.StringUtil;
import com.intellij.openapi.vcs.VcsException;
import com.intellij.openapi.vcs.changes.Change;
import com.intellij.openapi.vfs.VirtualFile;
import com.intellij.util.Consumer;
import com.intellij.util.Function;
import com.intellij.util.ThrowableConsumer;
import com.intellij.util.ThrowableConvertor;
import com.intellij.util.containers.ContainerUtil;
import com.intellij.util.containers.Convertor;
import com.intellij.util.containers.HashMap;
import com.intellij.util.containers.HashSet;
import git4idea.DialogManager;
import git4idea.GitCommit;
import git4idea.GitLocalBranch;
import git4idea.GitRemoteBranch;
import git4idea.changes.GitChangeUtils;
import git4idea.commands.Git;
import git4idea.commands.GitCommand;
import git4idea.commands.GitCommandResult;
import git4idea.commands.GitSimpleHandler;
import git4idea.history.GitHistoryUtils;
import git4idea.repo.GitRemote;
import git4idea.repo.GitRepository;
import git4idea.ui.branch.GitCompareBranchesDialog;
import git4idea.update.GitFetchResult;
import git4idea.update.GitFetcher;
import git4idea.util.GitCommitCompareInfo;
import icons.GithubIcons;
import org.jetbrains.annotations.NotNull;
import org.jetbrains.annotations.Nullable;
import org.jetbrains.plugins.github.api.*;
import org.jetbrains.plugins.github.exceptions.GithubAuthenticationCanceledException;
import org.jetbrains.plugins.github.ui.GithubCreatePullRequestDialog;
import org.jetbrains.plugins.github.util.GithubAuthData;
import org.jetbrains.plugins.github.util.GithubNotifications;
import org.jetbrains.plugins.github.util.GithubUrlUtil;
import org.jetbrains.plugins.github.util.GithubUtil;

import java.io.IOException;
import java.util.*;

import static org.jetbrains.plugins.github.util.GithubUtil.setVisibleEnabled;

/**
 * @author Aleksey Pivovarov
 */
public class GithubCreatePullRequestAction extends DumbAwareAction {
  private static final Logger LOG = GithubUtil.LOG;
  private static final String CANNOT_CREATE_PULL_REQUEST = "Can't create pull request";

  public GithubCreatePullRequestAction() {
    super("Create Pull Request", "Create pull request from current branch", GithubIcons.Github_icon);
  }

  public void update(AnActionEvent e) {
    final Project project = e.getData(PlatformDataKeys.PROJECT);
    final VirtualFile file = e.getData(PlatformDataKeys.VIRTUAL_FILE);
    if (project == null || project.isDefault()) {
      setVisibleEnabled(e, false, false);
      return;
    }

    final GitRepository gitRepository = GithubUtil.getGitRepository(project, file);
    if (gitRepository == null) {
      setVisibleEnabled(e, false, false);
      return;
    }

    if (!GithubUtil.isRepositoryOnGitHub(gitRepository)) {
      setVisibleEnabled(e, false, false);
      return;
    }

    setVisibleEnabled(e, true, true);
  }

  @Override
  public void actionPerformed(AnActionEvent e) {
    final Project project = e.getData(PlatformDataKeys.PROJECT);
    final VirtualFile file = e.getData(PlatformDataKeys.VIRTUAL_FILE);

    if (project == null || project.isDisposed() || !GithubUtil.testGitExecutable(project)) {
      return;
    }

    createPullRequest(project, file);
  }

  static void createPullRequest(@NotNull final Project project, @Nullable final VirtualFile file) {
    final Git git = ServiceManager.getService(Git.class);

    final GitRepository repository = GithubUtil.getGitRepository(project, file);
    if (repository == null) {
      GithubNotifications.showError(project, CANNOT_CREATE_PULL_REQUEST, "Can't find git repository");
      return;
    }
    repository.update();

    Pair<GitRemote, String> remote = GithubUtil.findGithubRemote(repository);
    if (remote == null) {
      GithubNotifications.showError(project, CANNOT_CREATE_PULL_REQUEST, "Can't find GitHub remote");
      return;
    }
    final String remoteUrl = remote.getSecond();
    final String remoteName = remote.getFirst().getName();

    GithubFullPath userAndRepo = GithubUrlUtil.getUserAndRepositoryFromRemoteUrl(remoteUrl);
    if (userAndRepo == null) {
      GithubNotifications.showError(project, CANNOT_CREATE_PULL_REQUEST, "Can't process remote: " + remoteUrl);
      return;
    }

    final GitLocalBranch currentBranch = repository.getCurrentBranch();
    if (currentBranch == null) {
      GithubNotifications.showError(project, CANNOT_CREATE_PULL_REQUEST, "No current branch");
      return;
    }

    String upstreamUrl = GithubUtil.findUpstreamRemote(repository);
    GithubFullPath upstreamUserAndRepo =
      upstreamUrl == null || !GithubUrlUtil.isGithubUrl(upstreamUrl) ? null : GithubUrlUtil.getUserAndRepositoryFromRemoteUrl(upstreamUrl);

    final Map<String, String> forks = new HashMap<String, String>();
    final Set<RemoteBranch> branches = new HashSet<RemoteBranch>();
    addAvailableBranchesFromGit(repository, forks, branches);
    GithubInfo info = loadGithubInfoAndBranchesWithModal(project, userAndRepo, upstreamUserAndRepo, forks, branches);
    if (info == null) {
      return;
    }
    final GithubRepoDetailed repo = info.getRepo();
    final GithubAuthData auth = info.getAuthData();

    GithubRepo parent = repo.getParent();
    String defaultBranch =
      parent == null || parent.getDefaultBranch() == null ? null : parent.getUserName() + ":" + parent.getDefaultBranch();
    Collection<String> suggestions = ContainerUtil.map(branches, new Function<RemoteBranch, String>() {
      @Override
      public String fun(RemoteBranch remoteBranch) {
        return remoteBranch.getReference();
      }
    });
    Consumer<String> showDiff = new Consumer<String>() {
      @Override
      public void consume(String ref) {
        showDiffByRef(project, ref, repository, currentBranch.getName(), auth, forks, branches, repo.getSource());
      }
    };
    final GithubCreatePullRequestDialog dialog = new GithubCreatePullRequestDialog(project, suggestions, defaultBranch, showDiff);
    DialogManager.show(dialog);
    if (!dialog.isOK()) {
      return;
    }

    new Task.Backgroundable(project, "Creating pull request...") {
      @Override
      public void run(@NotNull ProgressIndicator indicator) {
        LOG.info("Pushing current branch");
        indicator.setText("Pushing current branch...");
        GitCommandResult result = git.push(repository, remoteName, remoteUrl, currentBranch.getName(), true);
        if (!result.success()) {
          GithubNotifications.showError(project, CANNOT_CREATE_PULL_REQUEST, "Push failed:<br/>" + result.getErrorOutputAsHtmlString());
          return;
        }

        String from = repo.getUserName() + ":" + currentBranch.getName();
        String onto = dialog.getTargetBranch();
        String targetUser = onto.substring(0, onto.indexOf(':'));

        GithubFullPath targetRepo = findRepositoryByUser(project, targetUser, forks, auth, repo.getSource());
        if (targetRepo == null) {
          GithubNotifications.showError(project, CANNOT_CREATE_PULL_REQUEST, "Can't find repository for specified branch: " + onto);
          return;
        }

        LOG.info("Creating pull request");
        indicator.setText("Creating pull request...");
        GithubPullRequest request =
          createPullRequest(project, auth, targetRepo, dialog.getRequestTitle(), dialog.getDescription(), from, onto);
        if (request == null) {
          return;
        }

        GithubNotifications
          .showInfoURL(project, "Successfully created pull request", "Pull Request #" + request.getNumber(), request.getHtmlUrl());
      }
    }.queue();
  }

  @Nullable
  private static GithubInfo loadGithubInfoAndBranchesWithModal(@NotNull final Project project,
                                                               @NotNull final GithubFullPath userAndRepo,
                                                               @Nullable final GithubFullPath upstreamUserAndRepo,
                                                               @NotNull final Map<String, String> forks,
                                                               @NotNull final Set<RemoteBranch> branches) {
    try {
      return GithubUtil
        .computeValueInModal(project, "Access to GitHub", new ThrowableConvertor<ProgressIndicator, GithubInfo, IOException>() {
          @Override
          public GithubInfo convert(ProgressIndicator indicator) throws IOException {
            final Ref<GithubRepoDetailed> reposRef = new Ref<GithubRepoDetailed>();
            final GithubAuthData auth =
              GithubUtil.runAndGetValidAuth(project, indicator, new ThrowableConsumer<GithubAuthData, IOException>() {
                @Override
                public void consume(GithubAuthData authData) throws IOException {
                  reposRef.set(GithubApiUtil.getDetailedRepoInfo(authData, userAndRepo.getUser(), userAndRepo.getRepository()));
                }
              });
            addAvailableBranchesFromGithub(project, auth, reposRef.get(), upstreamUserAndRepo, forks, branches);
            return new GithubInfo(auth, reposRef.get());
          }
        });
    }
    catch (GithubAuthenticationCanceledException e) {
      return null;
    }
    catch (IOException e) {
      GithubNotifications.showErrorDialog(project, CANNOT_CREATE_PULL_REQUEST, e);
      return null;
    }
  }

  @Nullable
  private static GithubFullPath findRepositoryByUser(@NotNull Project project,
                                                     @NotNull String user,
                                                     @NotNull Map<String, String> forks,
                                                     @NotNull GithubAuthData auth,
                                                     @Nullable GithubRepo source) {
    for (Map.Entry<String, String> entry : forks.entrySet()) {
      if (StringUtil.equalsIgnoreCase(user, entry.getKey())) {
        return new GithubFullPath(entry.getKey(), entry.getValue());
      }
    }

    if (source != null) {
      try {
        GithubRepoDetailed target = GithubApiUtil.getDetailedRepoInfo(auth, user, source.getName());
        if (target.getSource() != null && StringUtil.equals(target.getSource().getUserName(), source.getUserName())) {
          forks.put(target.getUserName(), target.getName());
          return target.getFullPath();
        }
      }
      catch (IOException ignore) {
        // such repo may not exist
      }

      try {
        GithubRepo fork = GithubApiUtil.findForkByUser(auth, source.getUserName(), source.getName(), user);
        if (fork != null) {
          forks.put(fork.getUserName(), fork.getName());
          return fork.getFullPath();
        }
      }
      catch (IOException e) {
        GithubNotifications.showError(project, CANNOT_CREATE_PULL_REQUEST, e);
      }
    }

    return null;
  }

  @Nullable
  private static GithubPullRequest createPullRequest(@NotNull Project project,
                                                     @NotNull GithubAuthData auth,
                                                     @NotNull GithubFullPath targetRepo,
                                                     @NotNull String title,
                                                     @NotNull String description,
                                                     @NotNull String from,
                                                     @NotNull String onto) {
    try {
      return GithubApiUtil.createPullRequest(auth, targetRepo.getUser(), targetRepo.getRepository(), title, description, from, onto);
    }
    catch (IOException e) {
      GithubNotifications.showError(project, CANNOT_CREATE_PULL_REQUEST, e);
      return null;
    }
  }

  private static void addAvailableBranchesFromGit(@NotNull GitRepository gitRepository,
                                                  @NotNull Map<String, String> forks,
                                                  @NotNull Set<RemoteBranch> branches) {
    for (GitRemoteBranch remoteBranch : gitRepository.getBranches().getRemoteBranches()) {
      for (String url : remoteBranch.getRemote().getUrls()) {
        if (GithubUrlUtil.isGithubUrl(url)) {
          GithubFullPath path = GithubUrlUtil.getUserAndRepositoryFromRemoteUrl(url);
          if (path != null) {
            forks.put(path.getUser(), path.getRepository());
            branches.add(new RemoteBranch(path.getUser(), remoteBranch.getNameForRemoteOperations(), remoteBranch));
            break;
          }
        }
      }
    }
  }

  private static void addAvailableBranchesFromGithub(@NotNull final Project project,
                                                     @NotNull final GithubAuthData auth,
                                                     @NotNull final GithubRepoDetailed repo,
                                                     @Nullable final GithubFullPath upstreamPath,
                                                     @NotNull Map<String, String> forks,
                                                     @NotNull Set<RemoteBranch> branches) {
    try {
      final GithubRepo parent = repo.getParent();
      final GithubRepo source = repo.getSource();

      forks.put(repo.getUserName(), repo.getName());
      branches.addAll(getBranches(auth, repo.getUserName(), repo.getName()));

      if (parent != null) {
        forks.put(parent.getUserName(), parent.getName());
        branches.addAll(getBranches(auth, parent.getUserName(), parent.getName()));
      }

      if (source != null && !equals(source, parent)) {
        forks.put(source.getUserName(), source.getName());
        branches.addAll(getBranches(auth, source.getUserName(), source.getName()));
      }

      if (upstreamPath != null && !equals(upstreamPath, repo) && !equals(upstreamPath, parent) && !equals(upstreamPath, source)) {
        forks.put(upstreamPath.getUser(), upstreamPath.getRepository());
        branches.addAll(getBranches(auth, upstreamPath.getUser(), upstreamPath.getRepository()));
      }
    }
    catch (IOException e) {
      GithubNotifications.showError(project, "Can't load available branches", e);
    }
  }

  @NotNull
  private static List<RemoteBranch> getBranches(@NotNull GithubAuthData auth, @NotNull final String user, @NotNull final String repo)
    throws IOException {
    List<GithubBranch> branches = GithubApiUtil.getRepoBranches(auth, user, repo);
    return ContainerUtil.map(branches, new Function<GithubBranch, RemoteBranch>() {
      @Override
      public RemoteBranch fun(GithubBranch branch) {
        return new RemoteBranch(user, branch.getName());
      }
    });
  }

  private static boolean equals(@NotNull GithubRepo repo1, @Nullable GithubRepo repo2) {
    if (repo2 == null) {
      return false;
    }
    return StringUtil.equals(repo1.getUserName(), repo2.getUserName());
  }

  private static boolean equals(@NotNull GithubFullPath repo1, @Nullable GithubRepo repo2) {
    if (repo2 == null) {
      return false;
    }
    return StringUtil.equals(repo1.getUser(), repo2.getUserName());
  }

  private static void showDiffByRef(@NotNull final Project project,
                                    @Nullable final String ref,
                                    @NotNull final GitRepository gitRepository,
                                    @NotNull final String currentBranch,
                                    @NotNull final GithubAuthData auth,
                                    @NotNull final Map<String, String> forks,
                                    @NotNull final Set<RemoteBranch> branches,
                                    @Nullable final GithubRepo source) {
    if (ref == null) {
      return;
    }

    DiffInfo info = GithubUtil.computeValueInModal(project, "Collecting diff data...", new Convertor<ProgressIndicator, DiffInfo>() {
      @Override
      @Nullable
      public DiffInfo convert(ProgressIndicator indicator) {
        List<String> list = StringUtil.split(ref, ":");
        assert list.size() == 2 : ref;
        final String user = list.get(0);
        final String branch = list.get(1);

        TargetBranchInfo targetBranchInfo;
        RemoteBranch remoteBranch = findRemoteBranch(branches, user, branch);
        if (remoteBranch != null && remoteBranch.getRemoteBranch() != null) {
          targetBranchInfo = getTargetBranchInfo(remoteBranch.getRemoteBranch());
        }
        else {
          GithubFullPath forkPath = findRepositoryByUser(project, user, forks, auth, source);
          if (forkPath == null) {
            ApplicationManager.getApplication().invokeLater(new Runnable() {
              @Override
              public void run() {
                GithubNotifications.showErrorDialog(project, "Can't show diff", "Can't find fork for user '" + user + "'");
              }
            }, indicator.getModalityState());
            return null;
          }

          targetBranchInfo = findRemote(branch, gitRepository, forkPath);
          if (targetBranchInfo == null) {
            final Ref<Integer> responseRef = new Ref<Integer>();
            ApplicationManager.getApplication().invokeAndWait(new Runnable() {
              @Override
              public void run() {
                responseRef.set(GithubNotifications.showYesNoDialog(project, "Can't find remote", "Configure remote for '" + user + "'?"));
              }
            }, indicator.getModalityState());
            if (responseRef.get() != Messages.YES) {
              return null;
            }

            targetBranchInfo = configureRemote(project, user, branch, gitRepository, forkPath);
          }
        }
        if (targetBranchInfo == null) {
          return null;
        }

        GitFetchResult result = new GitFetcher(project, indicator, false).fetch(gitRepository.getRoot(), targetBranchInfo.getRemote());
        if (!result.isSuccess()) {
          GitFetcher.displayFetchResult(project, result, null, result.getErrors());
          return null;
        }

        DiffInfo info = getDiffInfo(project, gitRepository, currentBranch, targetBranchInfo.getBranch());
        if (info == null) {
          ApplicationManager.getApplication().invokeLater(new Runnable() {
            @Override
            public void run() {
              GithubNotifications.showErrorDialog(project, "Can't show diff", "Can't get diff info");
            }
          }, indicator.getModalityState());
          return null;
        }
        return info;
      }
    });
    if (info == null) {
      return;
    }

    GitCompareBranchesDialog dialog = new GitCompareBranchesDialog(project, info.getTo(), info.getFrom(), info.getInfo(), gitRepository);
    dialog.show();
  }

  private static TargetBranchInfo getTargetBranchInfo(@NotNull GitRemoteBranch remoteBranch) {
    return new TargetBranchInfo(remoteBranch.getRemote().getName(), remoteBranch.getNameForLocalOperations());
  }

  @Nullable
  private static TargetBranchInfo findRemote(@NotNull String branch,
                                             @NotNull GitRepository gitRepository,
                                             @NotNull GithubFullPath forkPath) {
    for (GitRemote remote : gitRepository.getRemotes()) {
      for (String url : remote.getUrls()) {
        if (forkPath.equals(GithubUrlUtil.getUserAndRepositoryFromRemoteUrl(url))) {
          return new TargetBranchInfo(remote.getName(), remote.getName() + "/" + branch);
        }
      }
    }
    return null;
  }

  @Nullable
  private static TargetBranchInfo configureRemote(@NotNull Project project,
                                                  @NotNull String user,
                                                  @NotNull String branch,
                                                  @NotNull GitRepository gitRepository,
                                                  @NotNull GithubFullPath forkPath) {
    String url = GithubUrlUtil.getCloneUrl(forkPath);

    final GitSimpleHandler handler = new GitSimpleHandler(project, gitRepository.getRoot(), GitCommand.REMOTE);
    handler.setSilent(true);

    try {
      handler.addParameters("add", user, url);
      handler.run();
      if (handler.getExitCode() != 0) {
        GithubNotifications.showError(project, "Can't add remote", "Failed to add GitHub remote: '" + url + "'. " + handler.getStderr());
        return null;
      }
      // catch newly added remote
      gitRepository.update();
      return new TargetBranchInfo(user, branch);
    }
    catch (VcsException e) {
      GithubNotifications.showError(project, "Can't add remote", e);
      return null;
    }
  }

  @Nullable
  private static RemoteBranch findRemoteBranch(@NotNull Set<RemoteBranch> branches, @NotNull String user, @NotNull String branch) {
    for (RemoteBranch remoteBranch : branches) {
      if (StringUtil.equalsIgnoreCase(user, remoteBranch.getUser()) && StringUtil.equals(branch, remoteBranch.getBranch())) {
        return remoteBranch;
      }
    }

    return null;
  }

  @Nullable
  private static DiffInfo getDiffInfo(@NotNull final Project project,
                                      @NotNull final GitRepository repository,
                                      @NotNull final String currentBranch,
                                      @NotNull final String targetBranch) {
    try {
      List<GitCommit> commits = GitHistoryUtils.history(project, repository.getRoot(), targetBranch + "..");
      Collection<Change> diff = GitChangeUtils.getDiff(repository.getProject(), repository.getRoot(), targetBranch, currentBranch, null);
      GitCommitCompareInfo info = new GitCommitCompareInfo(GitCommitCompareInfo.InfoType.BRANCH_TO_HEAD);
      info.put(repository, diff);
      info.put(repository, Pair.<List<GitCommit>, List<GitCommit>>create(new ArrayList<GitCommit>(), commits));
      return new DiffInfo(info, currentBranch, targetBranch);
    }
    catch (VcsException e) {
      LOG.info(e);
      return null;
    }
  }

<<<<<<< HEAD
  private static class GithubCreatePullRequestDiffDialog extends DialogWrapper {
    @NotNull private final Project myProject;
    @NotNull private final DiffInfo myInfo;
    private JPanel myLogPanel;

    public GithubCreatePullRequestDiffDialog(@NotNull Project project, @NotNull DiffInfo info) {
      super(project, false);
      myProject = project;
      myInfo = info;
      setTitle(String.format("Comparing %s with %s", info.getFrom(), info.getTo()));
      setModal(false);
      init();
    }

    @Override
    protected JComponent createCenterPanel() {
      myLogPanel = new GithubCreatePullRequestLogPanel(myProject, myInfo);
      JPanel diffPanel = new GithubCreatePullRequestDiffPanel(myProject, myInfo);

      TabbedPaneImpl tabbedPane = new TabbedPaneImpl(SwingConstants.TOP);
      tabbedPane.addTab("Log", Git4ideaIcons.Branch, myLogPanel);
      tabbedPane.addTab("Diff", AllIcons.Actions.Diff, diffPanel);
      tabbedPane.setKeyboardNavigation(TabbedPaneImpl.DEFAULT_PREV_NEXT_SHORTCUTS);
      return tabbedPane;
    }

    @NotNull
    @Override
    protected Action[] createActions() {
      return new Action[0];
    }

    @Override
    protected String getDimensionServiceKey() {
      return "Github.CreatePullRequestDiffDialog";
    }
  }

  private static class GithubCreatePullRequestDiffPanel extends JPanel {

    private final Project myProject;
    private final DiffInfo myInfo;

    public GithubCreatePullRequestDiffPanel(@NotNull Project project, @NotNull DiffInfo info) {
      super(new BorderLayout(UIUtil.DEFAULT_VGAP, UIUtil.DEFAULT_HGAP));
      myProject = project;
      myInfo = info;

      add(createCenterPanel());
    }

    private JComponent createCenterPanel() {
      List<Change> diff = new ArrayList<Change>(myInfo.getDiff());
      final ChangesBrowser changesBrowser =
        new ChangesBrowser(myProject, null, diff, null, false, true, null, ChangesBrowser.MyUseCase.COMMITTED_CHANGES, null);
      changesBrowser.setChangesToDisplay(diff);
      return changesBrowser;
    }
  }

  private static class GithubCreatePullRequestLogPanel extends JPanel {
    private final Project myProject;
    private final DiffInfo myInfo;

    private GitCommitListPanel myCommitPanel;

    GithubCreatePullRequestLogPanel(@NotNull Project project, @NotNull DiffInfo info) {
      super(new BorderLayout(UIUtil.DEFAULT_HGAP, UIUtil.DEFAULT_VGAP));
      myProject = project;
      myInfo = info;

      add(createCenterPanel());
    }

    private JComponent createCenterPanel() {
      final ChangesBrowser changesBrowser = new ChangesBrowser(myProject, null, Collections.<Change>emptyList(), null, false, true, null,
                                                               ChangesBrowser.MyUseCase.COMMITTED_CHANGES, null);

      myCommitPanel =
        new GitCommitListPanel(myInfo.getCommits(), String.format("Branch %s is fully merged to %s", myInfo.getFrom(), myInfo.getTo()));
      addSelectionListener(myCommitPanel, changesBrowser);

      myCommitPanel.registerDiffAction(changesBrowser.getDiffAction());

      Splitter rootPanel = new Splitter(false, 0.7f);
      rootPanel.setSecondComponent(changesBrowser);
      rootPanel.setFirstComponent(myCommitPanel);

      return rootPanel;
    }

    private static void addSelectionListener(@NotNull GitCommitListPanel sourcePanel, @NotNull final ChangesBrowser changesBrowser) {
      sourcePanel.addListSelectionListener(new Consumer<GitCommit>() {
        @Override
        public void consume(GitCommit commit) {
          changesBrowser.setChangesToDisplay(new ArrayList<Change>(commit.getChanges()));
        }
      });
    }

  }

=======
>>>>>>> 631b3617
  private static class RemoteBranch {
    @NotNull final String myUser;
    @NotNull final String myBranch;

    @Nullable final GitRemoteBranch myRemoteBranch;

    private RemoteBranch(@NotNull String user, @NotNull String branch) {
      this(user, branch, null);
    }

    public RemoteBranch(@NotNull String user, @NotNull String branch, @Nullable GitRemoteBranch localBranch) {
      myUser = user;
      myBranch = branch;
      myRemoteBranch = localBranch;
    }

    @NotNull
    public String getReference() {
      return myUser + ":" + myBranch;
    }

    @NotNull
    public String getUser() {
      return myUser;
    }

    @NotNull
    public String getBranch() {
      return myBranch;
    }

    @Nullable
    public GitRemoteBranch getRemoteBranch() {
      return myRemoteBranch;
    }

    @Override
    public boolean equals(Object o) {
      if (this == o) return true;
      if (o == null || getClass() != o.getClass()) return false;

      RemoteBranch that = (RemoteBranch)o;

      if (!StringUtil.equals(myUser, that.myUser)) return false;
      if (!StringUtil.equals(myBranch, that.myBranch)) return false;

      return true;
    }

    @Override
    public int hashCode() {
      int result = myUser.hashCode();
      result = 31 * result + myBranch.hashCode();
      return result;
    }
  }

  private static class GithubInfo {
    @NotNull private final GithubRepoDetailed myRepo;
    @NotNull private final GithubAuthData myAuthData;

    private GithubInfo(@NotNull GithubAuthData authData, @NotNull GithubRepoDetailed repo) {
      myAuthData = authData;
      myRepo = repo;
    }

    @NotNull
    public GithubRepoDetailed getRepo() {
      return myRepo;
    }

    @NotNull
    public GithubAuthData getAuthData() {
      return myAuthData;
    }
  }

  private static class DiffInfo {
    @NotNull private final GitCommitCompareInfo myInfo;
    @NotNull private final String myFrom;
    @NotNull private final String myTo;

    private DiffInfo(@NotNull GitCommitCompareInfo info, @NotNull String from, @NotNull String to) {
      myInfo = info;
      myFrom = from;
      myTo = to;
    }

    @NotNull
    public GitCommitCompareInfo getInfo() {
      return myInfo;
    }

    @NotNull
    public String getFrom() {
      return myFrom;
    }

    @NotNull
    public String getTo() {
      return myTo;
    }
  }

  private static class TargetBranchInfo {
    @NotNull private final String myRemote;
    @NotNull private final String myBranch;

    private TargetBranchInfo(@NotNull String remote, @NotNull String branch) {
      myRemote = remote;
      myBranch = branch;
    }

    @NotNull
    public String getRemote() {
      return myRemote;
    }

    @NotNull
    public String getBranch() {
      return myBranch;
    }
  }
}<|MERGE_RESOLUTION|>--- conflicted
+++ resolved
@@ -542,111 +542,6 @@
     }
   }
 
-<<<<<<< HEAD
-  private static class GithubCreatePullRequestDiffDialog extends DialogWrapper {
-    @NotNull private final Project myProject;
-    @NotNull private final DiffInfo myInfo;
-    private JPanel myLogPanel;
-
-    public GithubCreatePullRequestDiffDialog(@NotNull Project project, @NotNull DiffInfo info) {
-      super(project, false);
-      myProject = project;
-      myInfo = info;
-      setTitle(String.format("Comparing %s with %s", info.getFrom(), info.getTo()));
-      setModal(false);
-      init();
-    }
-
-    @Override
-    protected JComponent createCenterPanel() {
-      myLogPanel = new GithubCreatePullRequestLogPanel(myProject, myInfo);
-      JPanel diffPanel = new GithubCreatePullRequestDiffPanel(myProject, myInfo);
-
-      TabbedPaneImpl tabbedPane = new TabbedPaneImpl(SwingConstants.TOP);
-      tabbedPane.addTab("Log", Git4ideaIcons.Branch, myLogPanel);
-      tabbedPane.addTab("Diff", AllIcons.Actions.Diff, diffPanel);
-      tabbedPane.setKeyboardNavigation(TabbedPaneImpl.DEFAULT_PREV_NEXT_SHORTCUTS);
-      return tabbedPane;
-    }
-
-    @NotNull
-    @Override
-    protected Action[] createActions() {
-      return new Action[0];
-    }
-
-    @Override
-    protected String getDimensionServiceKey() {
-      return "Github.CreatePullRequestDiffDialog";
-    }
-  }
-
-  private static class GithubCreatePullRequestDiffPanel extends JPanel {
-
-    private final Project myProject;
-    private final DiffInfo myInfo;
-
-    public GithubCreatePullRequestDiffPanel(@NotNull Project project, @NotNull DiffInfo info) {
-      super(new BorderLayout(UIUtil.DEFAULT_VGAP, UIUtil.DEFAULT_HGAP));
-      myProject = project;
-      myInfo = info;
-
-      add(createCenterPanel());
-    }
-
-    private JComponent createCenterPanel() {
-      List<Change> diff = new ArrayList<Change>(myInfo.getDiff());
-      final ChangesBrowser changesBrowser =
-        new ChangesBrowser(myProject, null, diff, null, false, true, null, ChangesBrowser.MyUseCase.COMMITTED_CHANGES, null);
-      changesBrowser.setChangesToDisplay(diff);
-      return changesBrowser;
-    }
-  }
-
-  private static class GithubCreatePullRequestLogPanel extends JPanel {
-    private final Project myProject;
-    private final DiffInfo myInfo;
-
-    private GitCommitListPanel myCommitPanel;
-
-    GithubCreatePullRequestLogPanel(@NotNull Project project, @NotNull DiffInfo info) {
-      super(new BorderLayout(UIUtil.DEFAULT_HGAP, UIUtil.DEFAULT_VGAP));
-      myProject = project;
-      myInfo = info;
-
-      add(createCenterPanel());
-    }
-
-    private JComponent createCenterPanel() {
-      final ChangesBrowser changesBrowser = new ChangesBrowser(myProject, null, Collections.<Change>emptyList(), null, false, true, null,
-                                                               ChangesBrowser.MyUseCase.COMMITTED_CHANGES, null);
-
-      myCommitPanel =
-        new GitCommitListPanel(myInfo.getCommits(), String.format("Branch %s is fully merged to %s", myInfo.getFrom(), myInfo.getTo()));
-      addSelectionListener(myCommitPanel, changesBrowser);
-
-      myCommitPanel.registerDiffAction(changesBrowser.getDiffAction());
-
-      Splitter rootPanel = new Splitter(false, 0.7f);
-      rootPanel.setSecondComponent(changesBrowser);
-      rootPanel.setFirstComponent(myCommitPanel);
-
-      return rootPanel;
-    }
-
-    private static void addSelectionListener(@NotNull GitCommitListPanel sourcePanel, @NotNull final ChangesBrowser changesBrowser) {
-      sourcePanel.addListSelectionListener(new Consumer<GitCommit>() {
-        @Override
-        public void consume(GitCommit commit) {
-          changesBrowser.setChangesToDisplay(new ArrayList<Change>(commit.getChanges()));
-        }
-      });
-    }
-
-  }
-
-=======
->>>>>>> 631b3617
   private static class RemoteBranch {
     @NotNull final String myUser;
     @NotNull final String myBranch;
