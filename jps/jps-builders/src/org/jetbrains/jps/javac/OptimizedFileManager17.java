--- conflicted
+++ resolved
@@ -1,4 +1,3 @@
-<<<<<<< HEAD
 package org.jetbrains.jps.javac;
 
 import com.sun.tools.javac.file.BaseFileObject;
@@ -30,7 +29,7 @@
   private boolean myUseZipFileIndex;
   private final Map<File, Archive> myArchives;
   private final Map<File, Boolean> myIsFile = new ConcurrentHashMap<File, Boolean>();
-  private final Map<File, SoftReference<File[]>> myDirectoryCache = new HashMap<File, SoftReference<File[]>>();
+  private final Map<File, File[]> myDirectoryCache = new ConcurrentHashMap<File, File[]>();
   public static final File[] NULL_FILE_ARRAY = new File[0];
 
   public OptimizedFileManager17() throws Throwable {
@@ -171,11 +170,10 @@
     if (!canUseCache) {
       return file.listFiles();
     }
-    final SoftReference<File[]> ref = myDirectoryCache.get(file);
-    File[] cached = ref != null? ref.get() : null;
+    File[] cached = myDirectoryCache.get(file);
     if (cached == null) {
       cached = file.listFiles();
-      myDirectoryCache.put(file, new SoftReference<File[]>(cached != null? cached : NULL_FILE_ARRAY));
+      myDirectoryCache.put(file, cached != null? cached : NULL_FILE_ARRAY);
     }
     return cached == NULL_FILE_ARRAY ? null : cached;
   }
@@ -358,365 +356,4 @@
   }
 
 
-}
-=======
-package org.jetbrains.jps.javac;
-
-import com.sun.tools.javac.file.BaseFileObject;
-import com.sun.tools.javac.file.JavacFileManager;
-import com.sun.tools.javac.file.RelativePath;
-import com.sun.tools.javac.util.Context;
-import com.sun.tools.javac.util.List;
-import com.sun.tools.javac.util.ListBuffer;
-
-import javax.lang.model.SourceVersion;
-import javax.tools.JavaFileObject;
-import java.io.*;
-import java.lang.ref.Reference;
-import java.lang.ref.SoftReference;
-import java.lang.reflect.Field;
-import java.net.URI;
-import java.nio.ByteBuffer;
-import java.nio.CharBuffer;
-import java.nio.charset.CharsetDecoder;
-import java.util.*;
-import java.util.concurrent.ConcurrentHashMap;
-
-/**
- * WARNING: Loaded via reflection, do not delete
- *
- * @noinspection UnusedDeclaration
- */
-class OptimizedFileManager17 extends com.sun.tools.javac.file.JavacFileManager {
-  private boolean myUseZipFileIndex;
-  private final Map<File, Archive> myArchives;
-  private final Map<File, Boolean> myIsFile = new ConcurrentHashMap<File, Boolean>();
-  private final Map<File, File[]> myDirectoryCache = new ConcurrentHashMap<File, File[]>();
-  public static final File[] NULL_FILE_ARRAY = new File[0];
-
-  public OptimizedFileManager17() throws Throwable {
-    super(new Context(), true, null);
-    final Field archivesField = com.sun.tools.javac.file.JavacFileManager.class.getDeclaredField("archives");
-    archivesField.setAccessible(true);
-    myArchives = (Map<File, Archive>) archivesField.get(this);
-  }
-
-  @Override
-  public Iterable<? extends JavaFileObject> getJavaFileObjectsFromFiles(Iterable<? extends File> files) {
-    java.util.List<InputFileObject> result;
-    if (files instanceof Collection) {
-      result = new ArrayList<InputFileObject>(((Collection)files).size());
-    }
-    else {
-      result = new ArrayList<InputFileObject>();
-    }
-    for (File f: files) {
-      result.add(new InputFileObject(this, f));
-    }
-    return result;
-  }
-
-  @Override
-  public Iterable<JavaFileObject> list(Location location, String packageName, Set<JavaFileObject.Kind> kinds, boolean recurse) throws IOException {
-    Iterable<? extends File> locationRoots = getLocation(location);
-    if (locationRoots == null) {
-      return List.nil();
-    }
-
-    RelativePath.RelativeDirectory subdirectory = new RelativePath.RelativeDirectory(packageName.replace('.', '/'));
-    
-    ListBuffer<JavaFileObject> results = new ListBuffer<JavaFileObject>();
-
-    for (File root : locationRoots) {
-      Archive archive = myArchives.get(root);
-      
-      final boolean isFile;
-      if (archive != null) {
-        isFile = true;
-      }
-      else {
-        isFile = isFile(root);
-      }
-      
-      if (isFile) {
-        // Not a directory; either a file or non-existant, create the archive
-        try {
-          if (archive == null) {
-            archive = openArchive(root);
-          }
-          listArchive(archive, subdirectory, kinds, recurse, results);
-        } 
-        catch (IOException ex) {
-          log.error("error.reading.file", root, getMessage(ex));
-        }
-      }
-      else {
-        final File dir = subdirectory.getFile(root);
-        if (recurse) {
-          listDirectoryRecursively(dir, kinds, results, true, !location.isOutputLocation());
-        }
-        else {
-          listDirectory(dir, kinds, results, !location.isOutputLocation());
-        }
-      }
-      
-    }
-    return results.toList();
-  }
-
-  private static void listArchive(Archive archive, RelativePath.RelativeDirectory subdirectory, Set<JavaFileObject.Kind> fileKinds, boolean recurse, ListBuffer<JavaFileObject> resultList) {
-    // Get the files directly in the subdir
-    List<String> files = archive.getFiles(subdirectory);
-    if (files != null) {
-      for (; !files.isEmpty(); files = files.tail) {
-        String file = files.head;
-        if (isValidFile(file, fileKinds)) {
-          resultList.append(archive.getFileObject(subdirectory, file));
-        }
-      }
-    }
-    if (recurse) {
-      for (RelativePath.RelativeDirectory s: archive.getSubdirectories()) {
-        if (contains(subdirectory, s)) {
-          // Because the archive map is a flat list of directories,
-          // the enclosing loop will pick up all child subdirectories.
-          // Therefore, there is no need to recurse deeper.
-          listArchive(archive, s, fileKinds, false, resultList);
-        }
-      }
-    }
-  }
-  
-  private void listDirectory(File directory, Set<JavaFileObject.Kind> fileKinds, ListBuffer<JavaFileObject> resultList, boolean canUseCache) {
-    final File[] files = listChildren(directory, canUseCache);
-    if (files != null) {
-      if (sortFiles != null) {
-        Arrays.sort(files, sortFiles);
-      }
-      final boolean acceptUnknownFiles = fileKinds.contains(JavaFileObject.Kind.OTHER);
-      for (File f: files) {
-        final String fileName = f.getName();
-        if (isValidFile(fileName, fileKinds)) {
-          if (acceptUnknownFiles && !isFile(f)) {
-            continue;
-          }
-          final JavaFileObject fe = new InputFileObject(this, f);
-          resultList.append(fe);
-        }
-      }
-    }
-  }
-
-  private void listDirectoryRecursively(File file, Set<JavaFileObject.Kind> fileKinds, ListBuffer<JavaFileObject> resultList, boolean isRootCall, boolean canUseCache) {
-    final File[] children = listChildren(file, canUseCache);
-    final String fileName = file.getName();
-    if (children != null) { // is directory
-      if (isRootCall || SourceVersion.isIdentifier(fileName)) {
-        if (sortFiles != null) {
-          Arrays.sort(children, sortFiles);
-        }
-        for (File child : children) {
-          listDirectoryRecursively(child, fileKinds, resultList, false, canUseCache);
-        }
-      }
-    }
-    else {
-      if (isValidFile(fileName, fileKinds)) {
-        JavaFileObject fe = new InputFileObject(this, file);
-        resultList.append(fe);
-      }
-    }
-  }
-  
-  private File[] listChildren(File file, boolean canUseCache) {
-    if (!canUseCache) {
-      return file.listFiles();
-    }
-    File[] cached = myDirectoryCache.get(file);
-    if (cached == null) {
-      cached = file.listFiles();
-      myDirectoryCache.put(file, cached != null? cached : NULL_FILE_ARRAY);
-    }
-    return cached == NULL_FILE_ARRAY ? null : cached;
-  }
-
-  private boolean isFile(File root) {
-    Boolean cachedIsFile = myIsFile.get(root);
-    if (cachedIsFile == null) {
-      cachedIsFile = Boolean.valueOf(root.isFile());
-      myIsFile.put(root, cachedIsFile);
-    }
-    return cachedIsFile.booleanValue();
-  }
-
-  private static boolean contains(RelativePath.RelativeDirectory subdirectory, RelativePath.RelativeDirectory other) {
-    final String subdirPath = subdirectory.getPath();
-    final String otherPath = other.getPath();
-    return otherPath.length() > subdirPath.length() && otherPath.startsWith(subdirPath);
-  }
-
-  private static boolean isValidFile(String name, Set<JavaFileObject.Kind> fileKinds) {
-    return fileKinds.contains(getKind(name));
-  }
-
-  private class InputFileObject extends BaseFileObject {
-    private String name;
-    final File file;
-    private Reference<File> absFileRef;
-
-    public InputFileObject(JavacFileManager fileManager, File f) {
-      this(fileManager, f.getName(), f);
-    }
-
-    public InputFileObject(JavacFileManager fileManager, String name, File f) {
-      super(fileManager);
-      this.name = name;
-      this.file = f;
-    }
-
-
-    @Override
-    public URI toUri() {
-      return file.toURI().normalize();
-    }
-
-    @Override
-    public String getName() {
-      return file.getPath();
-    }
-
-    @Override
-    public String getShortName() {
-      return name;
-    }
-
-    @Override
-    public JavaFileObject.Kind getKind() {
-      return getKind(name);
-    }
-
-    @Override
-    public InputStream openInputStream() throws IOException {
-        return new FileInputStream(file);
-    }
-
-    @Override
-    public OutputStream openOutputStream() throws IOException {
-      throw new UnsupportedOperationException();
-    }
-
-    @Override
-    public Writer openWriter() throws IOException {
-      throw new UnsupportedOperationException();
-    }
-
-    @Override
-    public long getLastModified() {
-      return file.lastModified();
-    }
-
-    @Override
-    public boolean delete() {
-      return file.delete();
-    }
-
-    @Override
-    protected CharsetDecoder getDecoder(boolean ignoreEncodingErrors) {
-      return fileManager.getDecoder(fileManager.getEncodingName(), ignoreEncodingErrors);
-    }
-
-    @Override
-    protected String inferBinaryName(Iterable<? extends File> path) {
-      String fPath = file.getPath();
-      //System.err.println("RegularFileObject " + file + " " +r.getPath());
-      for (File dir: path) {
-        //System.err.println("dir: " + dir);
-        String dPath = dir.getPath();
-        if (dPath.length() == 0)
-          dPath = System.getProperty("user.dir");
-        if (!dPath.endsWith(File.separator))
-          dPath += File.separator;
-        if (fPath.regionMatches(true, 0, dPath, 0, dPath.length())
-            && new File(fPath.substring(0, dPath.length())).equals(new File(dPath))) {
-          String relativeName = fPath.substring(dPath.length());
-          return removeExtension(relativeName).replace(File.separatorChar, '.');
-        }
-      }
-      return null;
-    }
-
-    @Override
-    public boolean isNameCompatible(String cn, JavaFileObject.Kind kind) {
-      cn.getClass();
-      // null check
-      if (kind == Kind.OTHER && getKind() != kind) {
-        return false;
-      }
-      String n = cn + kind.extension;
-      if (name.equals(n)) {
-        return true;
-      }
-      if (name.equalsIgnoreCase(n)) {
-        return file.getName().equals(n);
-      }
-      return false;
-    }
-
-    /**
-     * Check if two file objects are equal.
-     * Two RegularFileObjects are equal if the absolute paths of the underlying
-     * files are equal.
-     */
-    @Override
-    public boolean equals(Object other) {
-      if (this == other)
-        return true;
-
-      if (!(other instanceof InputFileObject))
-        return false;
-
-      InputFileObject o = (InputFileObject) other;
-      return getAbsoluteFile().equals(o.getAbsoluteFile());
-    }
-
-    @Override
-    public int hashCode() {
-      return getAbsoluteFile().hashCode();
-    }
-
-    private File getAbsoluteFile() {
-      File absFile = (absFileRef == null ? null : absFileRef.get());
-      if (absFile == null) {
-        absFile = file.getAbsoluteFile();
-        absFileRef = new SoftReference<File>(absFile);
-      }
-      return absFile;
-    }
-
-    public CharBuffer getCharContent(boolean ignoreEncodingErrors) throws IOException {
-      CharBuffer cb = fileManager.getCachedContent(this);
-      if (cb == null) {
-        InputStream in = new FileInputStream(file);
-        try {
-          ByteBuffer bb = fileManager.makeByteBuffer(in);
-          JavaFileObject prev = fileManager.log.useSource(this);
-          try {
-            cb = fileManager.decode(bb, ignoreEncodingErrors);
-          } finally {
-            fileManager.log.useSource(prev);
-          }
-          fileManager.recycleByteBuffer(bb);
-          if (!ignoreEncodingErrors) {
-            fileManager.cache(this, cb);
-          }
-        } finally {
-          in.close();
-        }
-      }
-      return cb;
-    }
-  }
-
-
-}
->>>>>>> c9706cc4
+}